define(
    ["require",
     "jquery",
     "underscore",
     "base/js/namespace",
     "base/js/events",
     "./lib/jsonrpc",
     "./map"],

    function(require, $, _, Jupyter, events, jsonrpc, Map){

        // This class stores a JSONRPC message and callbacks which are evaluated
        // once the Remote object recieves a 'resolve' call with the message's id.
        // This is initialized with a JSONRPC message and a function that takes a
        // message and sends it across some transport mechanism (e.g. Websocket).
        var ReplyCallback = function(msg, send_message) {
            this.state = "CREATED";
            this.msg = msg;
            this.send_message = send_message;
        };

        ReplyCallback.prototype.then = function(reply_handler, error_handler){
            this.reply_handler = reply_handler;
            this.error_handler = error_handler;

            this.send_message(this.msg);
            this.state = "PENDING";
        };

        // This takes a list of protocol definitions and dynamically generates methods on
        // the object that reflect that protocol.  These methods wrap ReplyCallback
        // objects which manage the reply and error callbacks of a remote proceedure call.
        // Remote defines a '_callbacks' variable which is a dict of message id's to
        // ReplyCallback objects.
        var Remote = function(transport, protocols){
            this.send_msg = transport;
            this._callbacks = {};

            _.each(protocols, function(protocol){
                this[protocol.procedure] = function(){
                    var params = Array.from(arguments);
                    // how to handle kwargs?
                    var msg = jsonrpc.request(protocol.procedure, params);
                    // Generating a UUID http://stackoverflow.com/a/2117523
                    msg.id = 'xxxxxxxx-xxxx-4xxx-yxxx-xxxxxxxxxxxx'.replace(/[xy]/g, function(c) {
                        var r = Math.random()*16|0, v = c == 'x' ? r : (r&0x3|0x8);
                        return v.toString(16);
                    });

                    this._callbacks[msg.id] = new ReplyCallback(msg, this.send_msg);

                    return this._callbacks[msg.id];

                }.bind(this);

            }, this);
        };

        Remote.prototype.resolve = function(msg){
            if( msg.id in this._callbacks ){
                // Resolve the callback
                if (msg.error !== null){
                    this._callbacks[msg.id].error_handler(msg.error);
                } else {
                    this._callbacks[msg.id].reply_handler(msg.result);
                }

                delete this._callbacks[msg.id];

            } else {
                console.log("WARNING: Couldn't find callback for message id: " + msg.id);
            }
        };

        // the Geonotebook object manages the comm channel that is opened on
        // kernel initialization,  the 'Map' object,  which is a wrapper around
        // a GeoJS map as well as the _remote object for making remote proceedure
        // calls to the Python kernel.
        var Geonotebook = function(){
            this.comm = null;
            this.map = null;
            this.protocol_negotiation_complete = false;
            this._remote = null;
            // Expose the geonotebook object on the Jupyter object
            // This makes the notebook available from the
            // base/js/namespace AMD
            var that = this;
            if(!Jupyter.hasOwnProperty('Geonotebook')){
                Object.defineProperty(Jupyter, 'Geonotebook', {
                    get: function(){
                        return that;
                    },
                    enumerable: true,
                    configurable: false
                });
            }
        };

        Geonotebook.prototype._unwrap = function(msg){
            return msg.content.data;
        };

        Geonotebook.prototype.send_msg = function(msg) {
            this.comm.send(msg);
        };

        Geonotebook.prototype.recv_msg = function(message) {
            var msg = this._unwrap(message);
            // TODO: move this into request/response like a
            //       normal method.
            if(msg.method == "set_protocol" ){
                // set up remote object
                this._remote = new Remote(this.send_msg.bind(this), msg.data);
                this.protocol_negotiation_complete = true;

                // Once protocol negotiation is complete create the geojs map
                // and add the base OSM layer
                this.map.init_map();
            } else if(this.protocol_negotiation_complete) {

                // Pass response messages on to remote to be resolved
                if( jsonrpc.is_response(msg) ){
                    this._remote.resolve(msg);
                }

                // Handle a RPC request
                else if( jsonrpc.is_request(msg) ) {
                    try {
                        // Apply the map method from the msg on the paramaters
                        var result = this.map[msg.method].apply(this.map, msg.params);

                        // Reply with the result of the call
                        this.send_msg(jsonrpc.response(result, null, msg.id));
                    } catch (ex) {
                        // If we catch an error report it back to the RPC caller
                        this.send_msg(jsonrpc.response(null, ex, msg.id));
                    }
                } else {
                    // Not a response or a request - send parse error
                    this.send_msg(
                        jsonrpc.response(null, jsonrpc.ParseError("Could not parse message"), msg.id));
                }

            } else {
                // Protocol negotiation not complete - send internal error
                this.send_msg(
                    null, jsonrpc.InternalError("ERROR: Recieved a " + msg.method + " message " +
                                                "but protocol negotiation is not complete."), msg.id);
            }
        };

        Geonotebook.prototype.handle_kernel = function(Jupyter, kernel) {
            if (kernel.comm_manager) {
                this.comm = kernel.comm_manager.new_comm('geonotebook', this.map.get_protocol());

                this.comm.on_msg(this.recv_msg.bind(this));

            }
        };

        Geonotebook.prototype.register_events = function(Jupyter, events) {
            if (Jupyter.notebook && Jupyter.notebook.kernel) {
                this.handle_kernel(Jupyter, Jupyter.notebook.kernel);
            }

            events.on('kernel_created.Kernel kernel_created.Session kernel_restarted.Kernel', function(event, data) {
                this.handle_kernel(Jupyter, data.kernel);
            }.bind(this));
        };

        Geonotebook.prototype.init_html_and_css = function(){
            $('#ipython-main-app').after('<div id="geonotebook-panel"><div id="geonotebook-map" /></div>');
        };

        Geonotebook.prototype.bind_key_to_geonotebook_event = function(key_binding, action_name, action_opts) {
            var prefix = 'geonotebook';

            action_opts = action_opts || {}
            action_opts.handler = function () {
                this.map.geojsmap.geoTrigger(prefix + ":" + action_name)
            }.bind(this);

            var full_action_name = Jupyter.actions.register(action_opts, action_name, prefix);
            Jupyter.keyboard_manager.command_shortcuts.add_shortcut(key_binding, full_action_name);

            return full_action_name;

        };

        Geonotebook.prototype.load_annotation_buttons = function() {
            point_event = this.bind_key_to_geonotebook_event(
                'g,p', 'point_annotation_mode', {
                    icon: 'fa-circle-o',
                    help    : 'Start a point annotation',
                    help_index : 'zz',

                });
            rect_event  = this.bind_key_to_geonotebook_event(
                'g,r', 'rectangle_annotation_mode', {
                    icon: 'fa-square-o',
                    help    : 'Start a rectangle annotation',
                    help_index : 'zz',
                });

            poly_event  = this.bind_key_to_geonotebook_event(
                'g,g', 'polygon_annotation_mode', {
                    icon: 'fa-lemon-o',
                    help    : 'Start a polygon annotation',
                    help_index : 'zz',
                });

            Jupyter.toolbar.add_buttons_group([point_event, rect_event, poly_event]);

        };

        Geonotebook.prototype.load_ipython_extension = function(){
            if (Jupyter.kernelselector.current_selection == "geonotebook2") {
                this.init_html_and_css();
                this.map = new Map(this);
                this.register_events(Jupyter, events);
<<<<<<< HEAD
                this.init_html_and_css();

                this.load_annotation_buttons();
=======

>>>>>>> 26cf4715
                // Expose globablly for debugging purposes
                Jupyter.map = this.map;
            }
        };

        return new Geonotebook();
    });<|MERGE_RESOLUTION|>--- conflicted
+++ resolved
@@ -218,13 +218,8 @@
                 this.init_html_and_css();
                 this.map = new Map(this);
                 this.register_events(Jupyter, events);
-<<<<<<< HEAD
-                this.init_html_and_css();
 
                 this.load_annotation_buttons();
-=======
-
->>>>>>> 26cf4715
                 // Expose globablly for debugging purposes
                 Jupyter.map = this.map;
             }
