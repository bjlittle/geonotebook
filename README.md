--- conflicted
+++ resolved
@@ -6,6 +6,9 @@
 Jointly developed by  [Kitware](http://www.kitware.com) and
 [NASA Ames](https://www.nasa.gov/centers/ames/home/index.html).
 
+
+## Screen Shots
+![screen shot](screenshots/geonotebook.png)
 
 ## Installation
 ### Clone the repo:
@@ -27,7 +30,7 @@
 
 *Note* The geonotebook package has been designed to install the notebook extension etc automatically. You should not need to run ```jupyter nbextension install ...``` etc.
 
-### Ensure a running geoserver for tile serving
+### Ensure a running instance of geoserver (for tile serving)
 ```
 cd devops/geoserver/
 vagrant up
@@ -42,11 +45,8 @@
 
 ### Run the tests
 ```bash
-<<<<<<< HEAD
 # From the source root
-=======
 pip install -r requirements-dev.txt
->>>>>>> 43f0a995
 python setup.py test
 ```
 
